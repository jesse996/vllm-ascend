--- conflicted
+++ resolved
@@ -196,7 +196,7 @@
                   batch_descriptor=None,
                   dummy_compute_logits=lambda hidden_states: None):
         # update global cos, sin
-        update_cos_sin(self.positions[:num_tokens])
+        update_cos_sin(self._get_positions(num_tokens))
 
         with set_ascend_forward_context(None,
                                         self.vllm_config,
@@ -217,36 +217,6 @@
                            num_scheduled_tokens: int = 0,
                            hidden_states: torch.Tensor = None,
                            aux_hidden_states: torch.Tensor = None):
-<<<<<<< HEAD
-        attn_metadata = self._get_eagle_atten_dict(scheduler_output)
-        next_token_ids: list[int] = []
-        for i, token_ids in enumerate(valid_sampled_token_ids):
-            if token_ids:
-                # Common case.
-                next_token_id = token_ids[-1]
-            else:
-                # Partial prefill (rare case).
-                # Get the next token id from the request state.
-                req_id = self.runner.input_batch.req_ids[i]
-                req_state = self.runner.requests[req_id]
-                seq_len = (req_state.num_computed_tokens +
-                           scheduler_output.num_scheduled_tokens[req_id])
-
-                next_token_id = req_state.get_token_id(seq_len)
-            next_token_ids.append(next_token_id)
-        next_token_ids = torch.tensor(next_token_ids,
-                                      dtype=torch.int32,
-                                      device=self.device)
-        eagle_attn_metadata = attn_metadata[self.attn_layer_name]
-        if spec_decode_metadata is None:
-            # input_ids can be None for multimodal models.
-            target_token_ids = self.runner.input_ids.gpu[:num_scheduled_tokens]
-            target_positions = self.runner._get_positions(num_scheduled_tokens)
-            if self.name == SpecDcodeType.EAGLE3:
-                target_hidden_states = torch.cat(
-                    [h[:num_scheduled_tokens] for h in aux_hidden_states],
-                    dim=-1)
-=======
         common_attn_metadata = self.runner.spec_decode_common_attn_metadata
 
         if self.vllm_config.speculative_config.disable_padded_drafter_batch:
@@ -301,15 +271,16 @@
                 token_indices_to_sample = \
                     query_start_loc_pcp_full_cpu[1:num_reqs + 1] - 1
                 target_token_ids = input_ids_pcp_full[:num_scheduled_tokens]
-                target_positions = positions[:num_scheduled_tokens]
+                target_positions = self.runner._get_positions(
+                    num_scheduled_tokens)
                 target_hidden_states = hidden_states
->>>>>>> 9045843c
             else:
                 token_indices_to_sample = None
                 # input_ids can be None for multimodal models.
                 target_token_ids = self.runner.input_ids.gpu[:
                                                              num_scheduled_tokens]
-                target_positions = positions[:num_scheduled_tokens]
+                target_positions = self.runner._get_positions(
+                    num_scheduled_tokens)
                 if self.name == SpecDcodeType.EAGLE3:
                     target_hidden_states = torch.cat(
                         [h[:num_scheduled_tokens] for h in aux_hidden_states],
@@ -317,36 +288,6 @@
                 else:
                     target_hidden_states = hidden_states[:num_scheduled_tokens]
         else:
-<<<<<<< HEAD
-            num_draft_tokens = spec_decode_metadata.num_draft_tokens
-            num_rejected_tokens = [
-                n + 1 - len(valid_sampled_token_ids[i]) if n > 0 else 0
-                for i, n in enumerate(num_draft_tokens)
-            ]
-            num_rejected_tokens = torch.tensor(
-                num_rejected_tokens,
-                dtype=torch.int32,
-                device=self.device,
-            )
-            cu_num_tokens, token_indices =\
-                    self._prepare_inputs(eagle_attn_metadata, num_rejected_tokens)
-            target_token_ids = self.runner.input_ids.gpu[token_indices]
-            target_positions = self.runner._get_positions(token_indices)
-            if self.name == SpecDcodeType.EAGLE3:
-                target_hidden_states = torch.cat(
-                    [h[token_indices] for h in aux_hidden_states], dim=-1)
-            else:
-                target_hidden_states = hidden_states[token_indices]
-            target_slot_mapping = eagle_attn_metadata.slot_mapping[
-                token_indices]
-        if self.runner.supports_mm_inputs:
-            mm_embed_inputs = self.runner._gather_mm_embeddings(
-                scheduler_output,
-                shift_computed_tokens=1,
-            )
-        else:
-            mm_embed_inputs = None
-=======
             if self.pcp_size > 1:
                 common_attn_metadata.query_start_loc_cpu = \
                     query_start_loc_pcp_full_cpu[:num_reqs + 1]
@@ -373,14 +314,19 @@
                 target_hidden_states = hidden_states
             else:
                 target_token_ids = self.runner.input_ids.gpu[token_indices]
-                target_positions = positions[token_indices]
+                target_positions = self.runner._get_positions(token_indices)
                 if self.name == SpecDcodeType.EAGLE3:
                     target_hidden_states = torch.cat(
                         [h[token_indices] for h in aux_hidden_states], dim=-1)
                 else:
                     target_hidden_states = hidden_states[token_indices]
-
->>>>>>> 9045843c
+        if self.runner.supports_mm_inputs:
+            mm_embed_inputs = self.runner._gather_mm_embeddings(
+                scheduler_output,
+                shift_computed_tokens=1,
+            )
+        else:
+            mm_embed_inputs = None
         draft_token_ids = self._propose(
             target_token_ids=target_token_ids,
             target_positions=target_positions,
@@ -389,16 +335,13 @@
             last_token_indices=token_indices_to_sample,
             common_attn_metadata=common_attn_metadata,
             sampling_metadata=sampling_metadata,
-<<<<<<< HEAD
             mm_embed_inputs=mm_embed_inputs,
-=======
             req_scheduled_tokens=req_scheduled_tokens,
             long_seq_metadata=long_seq_metadata,
             num_prefill_reqs=num_prefill_reqs,
             num_decode_reqs=num_decode_reqs,
             scheduler_output=scheduler_output,
             num_scheduled_tokens=num_scheduled_tokens,
->>>>>>> 9045843c
         )
 
         return draft_token_ids
@@ -428,9 +371,6 @@
         last_token_indices: Optional[torch.Tensor],
         common_attn_metadata: CommonAttentionMetadata,
         sampling_metadata: SamplingMetadata,
-<<<<<<< HEAD
-        mm_embed_inputs: tuple[list[torch.Tensor], torch.Tensor] | None = None,
-=======
         mm_embed_inputs: Optional[tuple[list[torch.Tensor],
                                         torch.Tensor]] = None,
         req_scheduled_tokens=None,
@@ -439,7 +379,6 @@
         num_decode_reqs=0,
         scheduler_output: SchedulerOutput = None,
         num_scheduled_tokens: int = 0,
->>>>>>> 9045843c
     ) -> torch.Tensor:
 
         num_tokens = target_token_ids.shape[0]
@@ -460,40 +399,6 @@
         # Replace the last token with the next token.
         # E.g., [b1, b2, c1, c2, c3, c3] -> [a2, b2, b3, c2, c3, c4]
         self.input_ids[last_token_indices] = next_token_ids
-<<<<<<< HEAD
-        if self.uses_mrope:
-            seq_lens = (target_positions[0][last_token_indices] + 1).int()
-        else:
-            seq_lens = (target_positions[last_token_indices] + 1).int()
-        query_lens = cu_num_tokens[1:] - cu_num_tokens[:-1]
-        max_query_len = query_lens.max().item()
-        attn_mask = self.runner.attn_mask
-
-        common_attn_metadata = AscendCommonAttentionMetadata(
-            query_start_loc=cu_num_tokens.to(device),
-            query_start_loc_cpu=cu_num_tokens,
-            seq_lens_cpu=seq_lens.cpu(),
-            max_query_len=max_query_len,
-            num_reqs=batch_size,
-            num_actual_tokens=num_tokens,
-            actual_seq_lengths_q=self.runner.actual_seq_lengths_q,
-            block_table_tensor=self.runner.input_batch.block_table[0].
-            get_device_tensor(),
-            slot_mapping=target_slot_mapping,
-            positions=target_positions,
-            attn_mask=attn_mask,
-            spec_attn_mask=self.runner.spec_attn_mask,
-            attn_state=self.runner.attn_state,
-            decode_token_per_req=self.runner.decode_token_per_req,
-            num_computed_tokens_cpu=None,
-            seq_lens=None)
-        # FIXME(woosuk): The below two ops cause synchronization. Optimize.
-        builder = self.runner.attn_groups[0][0].get_metadata_builder()
-        attn_metadata = builder.build(0, common_attn_metadata,
-                                      self.runner.get_model())
-=======
-
->>>>>>> 9045843c
         if self.use_cuda_graph and \
             num_tokens <= self.cudagraph_batch_sizes[-1]:
             num_input_tokens = self.vllm_config.pad_for_cudagraph(num_tokens)
@@ -501,8 +406,7 @@
             num_input_tokens = num_tokens
 
         # copy inputs to buffer for cudagraph
-<<<<<<< HEAD
-        self._set_positions(num_tokens, target_positions.to(device))
+        self._set_positions(num_tokens, target_positions)
         self.hidden_states[:num_tokens] = target_hidden_states
 
         if self.is_multimodal_model:
@@ -517,19 +421,14 @@
         else:
             inputs_embeds = None
             input_ids = self.input_ids[:num_input_tokens]
-        attn_metadata.block_tables = block_table.to(device)
-=======
-        self.positions[:num_tokens] = target_positions
-        self.hidden_states[:num_tokens] = target_hidden_states
 
         # FIXME(woosuk): The below two ops cause synchronization. Optimize.
         builder = self.runner.attn_groups[0][0].get_metadata_builder()
         attn_metadata = builder.build(0, common_attn_metadata,
                                       self.runner.get_model())
         # update global cos, sin
-        update_cos_sin(self.positions[:num_input_tokens])
-
->>>>>>> 9045843c
+        update_cos_sin(self._get_positions(num_input_tokens))
+
         with set_ascend_forward_context(attn_metadata,
                                         self.vllm_config,
                                         num_tokens=num_input_tokens):
@@ -554,17 +453,10 @@
             dtype=draft_token_ids.dtype,
             device=self.device)
         draft_token_ids_tensor[0] = draft_token_ids
-<<<<<<< HEAD
         if self.uses_mrope:
-            positions_cpu = target_positions[:, last_token_indices].cpu().to(
-                torch.int64)
-        else:
-            positions_cpu = target_positions[last_token_indices].cpu().to(
-                torch.int64)
-=======
-
-        positions = target_positions[last_token_indices]
->>>>>>> 9045843c
+            positions = target_positions[:, last_token_indices]
+        else:
+            positions = target_positions[last_token_indices]
         hidden_states = hidden_states[last_token_indices]
         last_token_indices = self.arange[:batch_size]
 
@@ -600,27 +492,18 @@
             # but adjust the position ids and slot mappings to avoid the
             # out-of-range access during the model execution. The draft tokens
             # generated with this adjustment should be ignored.
-<<<<<<< HEAD
             if self.uses_mrope:
-                exceeds_max_model_len = positions_cpu[
+                exceeds_max_model_len = positions[
                     0] >= self.vllm_config.model_config.max_model_len
                 # Mask out the position ids that exceed the max model length.
                 # Otherwise, we may get out-of-range error in RoPE.
-                clamped_positions_cpu = torch.where(
+                clamped_positions = torch.where(
                     exceeds_max_model_len.unsqueeze(0),
-                    torch.zeros_like(positions_cpu), positions_cpu)
-            else:
-                exceeds_max_model_len = positions_cpu >= self.vllm_config.model_config.max_model_len
-                clamped_positions_cpu = torch.where(exceeds_max_model_len, 0,
-                                                    positions_cpu)
-            clamped_positions = clamped_positions_cpu.to(device)
-=======
-            exceeds_max_model_len = positions >= self.vllm_config.model_config.max_model_len
-            # Mask out the position ids that exceed the max model length.
-            # Otherwise, we may get out-of-range error in RoPE.
-            clamped_positions = torch.where(exceeds_max_model_len, 0,
-                                            positions)
->>>>>>> 9045843c
+                    torch.zeros_like(positions), positions)
+            else:
+                exceeds_max_model_len = positions >= self.vllm_config.model_config.max_model_len
+                clamped_positions = torch.where(exceeds_max_model_len, 0,
+                                                positions)
 
             # TODO: Increment the sequence lengths.
 
@@ -635,31 +518,21 @@
             # TODO: sequence length to 1 to minimize their overheads in attention.
 
             # Compute the slot mapping.
-<<<<<<< HEAD
             if self.uses_mrope:
-                block_numbers = clamped_positions_cpu[0] // self.block_size
-            else:
-                block_numbers = (clamped_positions_cpu // self.block_size)
-            block_ids = block_table.gather(dim=1,
-                                           index=block_numbers.view(-1, 1))
-            block_ids = block_ids.view(-1)
-            if self.uses_mrope:
-                slot_mapping_cpu = (
-                    block_ids * self.vllm_config.cache_config.block_size +
-                    clamped_positions_cpu[0] % self.block_size)
-            else:
-                slot_mapping_cpu = (
-                    block_ids * self.vllm_config.cache_config.block_size +
-                    clamped_positions_cpu % self.block_size)
-=======
-            block_numbers = (clamped_positions // self.block_size)
+                block_numbers = clamped_positions[0] // self.block_size
+            else:
+                block_numbers = (clamped_positions // self.block_size)
             block_ids = attn_metadata.block_tables.gather(
                 dim=1, index=block_numbers.view(-1, 1))
             block_ids = block_ids.view(-1)
-            slot_mapping_tmp = (
-                block_ids * self.vllm_config.cache_config.block_size +
-                clamped_positions % self.block_size)
->>>>>>> 9045843c
+            if self.uses_mrope:
+                slot_mapping_tmp = (
+                    block_ids * self.vllm_config.cache_config.block_size +
+                    clamped_positions[0] % self.block_size)
+            else:
+                slot_mapping_tmp = (
+                    block_ids * self.vllm_config.cache_config.block_size +
+                    clamped_positions % self.block_size)
 
             # Mask out the slot mappings that exceed the max model length.
             # Otherwise, the KV cache will be inadvertently updated with the
@@ -688,7 +561,7 @@
             # Run the model.
 
             # update global cos, sin
-            update_cos_sin(self.positions[:input_batch_size])
+            update_cos_sin(self._get_positions(input_batch_size))
 
             with set_ascend_forward_context(attn_metadata,
                                             self.vllm_config,
