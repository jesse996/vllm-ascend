# SPDX-License-Identifier: Apache-2.0
from typing import Optional

import numpy as np
import torch
import torch.nn as nn
from vllm.attention.layer import Attention
from vllm.config import (CompilationMode, CUDAGraphMode, VllmConfig,
                         get_layers_from_vllm_config)
from vllm.distributed.parallel_state import get_pp_group
from vllm.forward_context import get_forward_context
from vllm.logger import logger
from vllm.model_executor.layers.attention_layer_base import AttentionLayerBase
from vllm.model_executor.model_loader import get_model
from vllm.model_executor.models import supports_multimodal
from vllm.model_executor.models.llama_eagle3 import Eagle3LlamaForCausalLM
from vllm.utils.platform_utils import is_pin_memory_available
from vllm.v1.attention.backends.utils import CommonAttentionMetadata
from vllm.v1.core.sched.output import SchedulerOutput
from vllm.v1.sample.metadata import SamplingMetadata
from vllm.v1.spec_decode.metadata import SpecDecodeMetadata
from vllm.v1.utils import CpuGpuBuffer
from vllm.v1.worker.gpu_input_batch import CachedRequestState, InputBatch

from vllm_ascend.ascend_forward_context import set_ascend_forward_context
from vllm_ascend.attention.attention_mask import AttentionMaskBuilder
from vllm_ascend.attention.attention_v1 import AscendAttentionState
from vllm_ascend.attention.utils import AscendCommonAttentionMetadata
from vllm_ascend.compilation.acl_graph import (ACLGraphWrapper,
                                               update_attn_params)
from vllm_ascend.ops.rotary_embedding import update_cos_sin
from vllm_ascend.spec_decode.interface import Proposer, SpecDcodeType

PADDING_SLOT_ID = -1

_DEFAULT_FIRST_LAYER = 'model.layers.0.self_attn.attn'

_FIRST_LAYERS = {"Qwen3NextForCausalLM": 'model.layers.3.self_attn.attn'}


class EagleProposer(Proposer):

    def __init__(self,
                 vllm_config: VllmConfig,
                 device: torch.device,
                 runner=None):
        self.name = SpecDcodeType.EAGLE if vllm_config.speculative_config.method == "eagle" else SpecDcodeType.EAGLE3
        self.vllm_config = vllm_config
        self.device = device
        self.runner = runner
        self.is_multimodal_model = self.vllm_config.model_config.is_multimodal_model
        self.speculative_config = vllm_config.speculative_config
        self.draft_model_config = self.speculative_config.draft_model_config
        self.method = self.speculative_config.method
        self.num_speculative_tokens = vllm_config.speculative_config.num_speculative_tokens
        self.use_async_scheduling = self.vllm_config.scheduler_config.async_scheduling

        self.block_size = vllm_config.cache_config.block_size
        # We need to get the hidden size from the draft model config because
        # the draft model's hidden size can be different from the target model's
        # hidden size (e.g., Llama 3.3 70B).
        self.hidden_size = vllm_config.speculative_config.draft_model_config.get_hidden_size(
        )

        # there is synchronization between mtp steps when enabling aclgraph,
        # disable aclgraph when use async scheduling to avoid the
        # synchronization overhead.
        # NOTE: we need to set aclgraph_runtime_mode to None in both dummy_run
        # and _propose.
        self.use_cuda_graph = (
            self.vllm_config.compilation_config.mode
            == CompilationMode.VLLM_COMPILE
            and not self.vllm_config.model_config.enforce_eager
            and not self.use_async_scheduling
            and not self.vllm_config.speculative_config.enforce_eager)

        self.cudagraph_batch_sizes = list(
            sorted(
                self.vllm_config.compilation_config.cudagraph_capture_sizes))

        max_batch_size = vllm_config.scheduler_config.max_num_seqs
        # Currently we do not use pcp. This is used to adapt the pcp branch.
        self.pcp_size = 0
        self.backup_next_token_ids = CpuGpuBuffer(
            max_batch_size,
            dtype=torch.int32,
            pin_memory=is_pin_memory_available(),
            device=device,
            with_numpy=True,
        )
        self.decode_threshold = 1 + self.num_speculative_tokens

        # persistent buffers for cuda graph
        self.input_ids = torch.zeros(
            self.vllm_config.scheduler_config.max_num_batched_tokens,
            dtype=torch.int32,
            device=device)
        self.uses_mrope = self.vllm_config.model_config.uses_mrope
        self.max_num_tokens = (
            vllm_config.scheduler_config.max_num_batched_tokens)
        if self.uses_mrope:
            # NOTE: `mrope_positions` is implemented with one additional dummy
            # position on purpose to make it non-contiguous so that it can work
            # with torch compile.
            # See detailed explanation in https://github.com/vllm-project/vllm/pull/12128#discussion_r1926431923

            # NOTE: When M-RoPE is enabled, position ids are 3D regardless of
            # the modality of inputs. For text-only inputs, each dimension has
            # identical position IDs, making M-RoPE functionally equivalent to
            # 1D-RoPE.
            # See page 5 of https://arxiv.org/abs/2409.12191
            self.mrope_positions = torch.zeros((3, self.max_num_tokens + 1),
                                               dtype=torch.int64,
                                               device=device)
        else:
            # RoPE need (max_num_tokens,)
            self.positions = torch.zeros(self.max_num_tokens,
                                         dtype=torch.int64,
                                         device=device)
        self.hidden_states = torch.zeros(
            (self.vllm_config.scheduler_config.max_num_batched_tokens,
             self.hidden_size),
            dtype=self.vllm_config.model_config.dtype,
            device=device)
        self.inputs_embeds = torch.zeros(
            (self.vllm_config.scheduler_config.max_num_batched_tokens,
             self.hidden_size),
            dtype=self.vllm_config.model_config.dtype,
            device=device)
        self.token_arange_np = np.arange(self.max_num_tokens)
        max_num_slots_for_arange = max(self.max_num_tokens, max_batch_size + 1)
        self.arange = torch.arange(max_num_slots_for_arange,
                                   device=device,
                                   dtype=torch.int32)
        self.arange_cpu = torch.arange(max_num_slots_for_arange,
                                       device="cpu",
                                       dtype=torch.int32)
        self.attn_mask_builder = AttentionMaskBuilder(self.device)
        self.eagle3_use_aux_hidden_state: bool = (
            self._get_eagle3_use_aux_hidden_state_from_config())

    def _get_eagle3_use_aux_hidden_state_from_config(self) -> bool:
        """
        NOTE(2025-12-18): This is an explicit copy from vLLM EagleProposer, only added
        to align with its logics.

        Some eagle3 heads (e.g., nvidia/gpt-oss-120b-Eagle3-v2) do not use auxiliary
        hidden states and directly uses the last layer output just like eagle1.
        They might indicate this by setting "use_aux_hidden_state" to False
        inside the "eagle_config" dict of their hf_config.
        """
        if self.method != "eagle3":
            return False
        # Assume that eagle3 heads use aux hidden states by default
        use_aux_hidden_state = True
        eagle_config = getattr(self.draft_model_config.hf_config,
                               "eagle_config", None)
        if eagle_config is not None:
            use_aux_hidden_state = eagle_config.get("use_aux_hidden_state",
                                                    True)
        return use_aux_hidden_state

    def get_model_name(self, model: nn.Module) -> str:
        if hasattr(model, "module"):
            model = model.module
        return model.__class__.__name__

    def load_model(self, model: nn.Module) -> None:
        target_attn_layer_names = set(
            get_layers_from_vllm_config(self.vllm_config, Attention).keys())
        self.model = get_model(vllm_config=self.vllm_config,
                               model_config=self.vllm_config.
                               speculative_config.draft_model_config)
        draft_attn_layer_names = (get_layers_from_vllm_config(
            self.vllm_config, AttentionLayerBase).keys() -
                                  target_attn_layer_names)
        self.attn_layer_name = next(iter(draft_attn_layer_names))

        if supports_multimodal(model):
            # handle multimodality
            if self.get_model_name(model) in [
                    "Qwen2_5_VLForConditionalGeneration",
                    "Qwen3VLForConditionalGeneration",
            ]:
                self.model.config.image_token_index = model.config.image_token_id
            elif self.get_model_name(
                    model) == "PixtralForConditionalGeneration":
                self.model.config.image_token_index = (
                    model.config.vision_config.image_token_id)
            else:
                self.model.config.image_token_index = (
                    model.config.image_token_index)
            target_language_model = model.get_language_model()
        else:
            target_language_model = model

        # share embed_tokens with the target model if needed
        if get_pp_group().world_size == 1:
            logger.info(
                "The EAGLE head shares the same vocab embedding" \
                " with the target model."
            )
            if hasattr(target_language_model.model, "embed_tokens"):
                self.model.model.embed_tokens = target_language_model.model.embed_tokens
            elif hasattr(target_language_model.model, "embedding"):
                self.model.model.embed_tokens = target_language_model.model.embedding
            else:
                raise AttributeError(
                    "Target model does not have 'embed_tokens' or 'embedding' attribute"
                )
        else:
            logger.info(
                "Since PP > 1, the EAGLE head loaded its own vocab embedding" \
                " weights instead of sharing them with the target model."
            )
        # share lm_head with the target model if needed
        # some model definition do not define lm_head explicitly
        # and reuse embed_tokens for lm_head, e.g., CohereForCausalLM
        if self.name == SpecDcodeType.EAGLE and hasattr(model, "lm_head"):
            logger.info("Loading EAGLE LM head weights from the target model.")
            if supports_multimodal(model):
                self.model.lm_head = model.get_language_model().lm_head
            else:
                self.model.lm_head = model.lm_head

        if self.vllm_config.compilation_config.cudagraph_mode.has_full_cudagraphs(
        ) and self.use_cuda_graph:
            self.update_stream = torch.npu.Stream()
            self.model = ACLGraphWrapper(self.model,
                                         self.vllm_config,
                                         runtime_mode=CUDAGraphMode.FULL)

    def get_model(self) -> nn.Module:
        # get raw model out of the aclgraph wrapper.
        if isinstance(self.model, ACLGraphWrapper):
            return self.model.unwrap()
        return self.model

    @torch.inference_mode()
    def dummy_run(self,
                  num_tokens: int,
                  with_prefill: bool = False,
                  in_graph_capturing: bool = False,
                  num_reqs: int = 0,
                  num_tokens_across_dp: Optional[torch.Tensor] = None,
                  aclgraph_runtime_mode: CUDAGraphMode = CUDAGraphMode.NONE,
                  batch_descriptor=None,
                  dummy_compute_logits=lambda hidden_states: None,
                  is_profile=False):
        # update global cos, sin
        update_cos_sin(self._get_positions(num_tokens))

<<<<<<< HEAD
        with set_ascend_forward_context(None,
                                        self.vllm_config,
                                        num_tokens=num_tokens):
            self.model(
                input_ids=self.input_ids[:num_tokens],
                positions=self._get_positions(num_tokens),
                hidden_states=self.hidden_states[:num_tokens],
=======
        attn_metadata = None
        if not self.use_cuda_graph:
            aclgraph_runtime_mode = CUDAGraphMode.NONE
        if aclgraph_runtime_mode == CUDAGraphMode.FULL and len(
                self.runner.attn_groups) > 0:
            num_computed_tokens_cpu = (
                self.runner.input_batch.
                num_computed_tokens_cpu_tensor[:num_reqs])
            common_attn_metadata = AscendCommonAttentionMetadata(
                query_start_loc=self.runner.query_start_loc.gpu[:num_reqs + 1],
                query_start_loc_cpu=self.runner.query_start_loc.cpu[:num_reqs +
                                                                    1],
                seq_lens_cpu=self.runner.seq_lens.cpu,
                seq_lens=self.runner.seq_lens.gpu[:num_reqs],
                num_reqs=num_reqs,
                num_actual_tokens=num_tokens,
                num_input_tokens=num_tokens,
                max_query_len=self.num_speculative_tokens + 1,
                num_computed_tokens_cpu=num_computed_tokens_cpu,
                actual_seq_lengths_q=self.runner.actual_seq_lengths_q,
                block_table_tensor=self.runner.input_batch.block_table[0].
                get_device_tensor()[:num_reqs],
                slot_mapping=self.runner.input_batch.block_table[0].
                slot_mapping.gpu,
                positions=self.runner.positions.gpu,
                attn_mask=self.runner.attn_mask,
                spec_attn_mask=self.runner.spec_attn_mask,
                attn_state=self.runner.attn_state,
                decode_token_per_req=self.runner.decode_token_per_req,
                max_seq_len=0,
>>>>>>> 3e67e827
            )
            dummy_compute_logits(self.hidden_states)

            builder = self.runner.attn_groups[0][0].get_metadata_builder()
            attn_metadata_eagle = builder.build_for_graph_capture(
                common_attn_metadata, AscendAttentionState.ChunkedPrefill)
            attn_metadata = {}
            for layer_name in [self.attn_layer_name]:
                attn_metadata[layer_name] = attn_metadata_eagle
        for i in range(self.num_speculative_tokens):
            if i > 0 and in_graph_capturing and aclgraph_runtime_mode == CUDAGraphMode.FULL:
                aclgraph_runtime_mode = CUDAGraphMode.NONE
            with set_ascend_forward_context(
                    attn_metadata,
                    self.vllm_config,
                    num_tokens=num_tokens,
                    num_actual_tokens=0,
                    in_profile_run=is_profile,
                    batch_descriptor=batch_descriptor,
                    aclgraph_runtime_mode=aclgraph_runtime_mode,
                    is_draft_model=True):
                forward_context = get_forward_context()
                self.model(
                    input_ids=self.input_ids[:num_tokens],
                    positions=self.positions[:num_tokens],
                    hidden_states=self.hidden_states[:num_tokens],
                )
                if (forward_context.cudagraph_runtime_mode
                        == CUDAGraphMode.FULL
                        and not forward_context.capturing):
                    update_attn_params(
                        self.update_stream,
                        forward_context,
                        num_tokens,
                        self.vllm_config,
                    )

    def generate_token_ids(self,
                           sampled_token_ids: torch.Tensor | list[list[int]],
                           sampling_metadata: SamplingMetadata = None,
                           scheduler_output: SchedulerOutput = None,
                           spec_decode_metadata: SpecDecodeMetadata = None,
                           positions: torch.Tensor = None,
                           num_scheduled_tokens: int = 0,
                           hidden_states: torch.Tensor = None,
                           aux_hidden_states: torch.Tensor = None):
        common_attn_metadata = self.runner.spec_decode_common_attn_metadata

        if self.vllm_config.speculative_config.disable_padded_drafter_batch:
            # When padded-batch is disabled, the sampled_token_ids should be
            # the cpu-side list[list[int]] of valid sampled tokens for each
            # request, with invalid requests having empty lists.
            assert isinstance(sampled_token_ids, list), \
                "sampled_token_ids should be a python list when" \
                "padded-batch is disabled."
            next_token_ids = self.prepare_next_token_ids_cpu(
                sampled_token_ids, self.runner.requests,
                self.runner.input_batch, scheduler_output.num_scheduled_tokens)
        else:
            # When using padded-batch, the sampled_token_ids should be
            # the gpu tensor of sampled tokens for each request, of shape
            # (num_reqs, num_spec_tokens + 1) with rejected tokens having
            # value -1.
            assert isinstance(sampled_token_ids, torch.Tensor), \
                "sampled_token_ids should be a torch.Tensor when" \
                "padded-batch is enabled."
            next_token_ids, valid_sampled_tokens_count = \
                self.prepare_next_token_ids_padded(
                    common_attn_metadata,
                    sampled_token_ids,
                    self.runner.requests,
                    self.runner.input_batch,
                    self.runner.discard_request_indices.gpu,
                    self.runner.num_discarded_requests
                )
            self._copy_valid_sampled_token_count(next_token_ids,
                                                 valid_sampled_tokens_count)

        req_scheduled_tokens = scheduler_output.num_scheduled_tokens
        if self.pcp_size > 1:
            long_seq_metadata = self.runner.long_seq_metadata
            input_ids_pcp_full = self.runner.input_ids_pcp_full
            query_start_loc_pcp_full = self.runner.query_start_loc_pcp_full
            query_start_loc_pcp_full_cpu = self.runner.query_start_loc_pcp_full_cpu
            num_reqs = self.runner.input_batch.num_reqs
            ori_query_lens = query_start_loc_pcp_full_cpu[1:num_reqs+1] - \
                query_start_loc_pcp_full_cpu[:num_reqs]
            num_prefill_reqs = (ori_query_lens
                                > self.decode_threshold).sum().item()
            num_decode_reqs = num_reqs - num_prefill_reqs
        else:
            long_seq_metadata = None
            num_prefill_reqs = 0
            num_decode_reqs = 0
        if spec_decode_metadata is None:
            # update pcp related params
            if self.pcp_size > 1:
                token_indices_to_sample = \
                    query_start_loc_pcp_full_cpu[1:num_reqs + 1] - 1
                target_token_ids = input_ids_pcp_full[:num_scheduled_tokens]
                target_positions = self.runner._get_positions(
                    num_scheduled_tokens)
                target_hidden_states = hidden_states
            else:
                token_indices_to_sample = None
                # input_ids can be None for multimodal models.
                target_token_ids = self.runner.input_ids.gpu[:
                                                             num_scheduled_tokens]
                target_positions = self.runner._get_positions(
                    num_scheduled_tokens)
                if self.name == SpecDcodeType.EAGLE3:
                    target_hidden_states = torch.cat(
                        [h[:num_scheduled_tokens] for h in aux_hidden_states],
                        dim=-1)
                else:
                    target_hidden_states = hidden_states[:num_scheduled_tokens]
        else:
            if self.pcp_size > 1:
                common_attn_metadata.query_start_loc_cpu = \
                    query_start_loc_pcp_full_cpu[:num_reqs + 1]
                common_attn_metadata.query_start_loc = \
                    query_start_loc_pcp_full[:num_reqs + 1]
            if self.vllm_config.speculative_config.disable_padded_drafter_batch:
                # NOTE: Currently, MTP-fullgraph is incompatibility with pcp
                token_indices_to_sample = None
                common_attn_metadata, token_indices =\
                    self.prepare_inputs(
                        common_attn_metadata,
                        sampled_token_ids,
                        spec_decode_metadata.num_draft_tokens)
            else:
                common_attn_metadata, token_indices, \
                    token_indices_to_sample =\
                        self.prepare_inputs_padded(
                            common_attn_metadata,
                            spec_decode_metadata,
                            valid_sampled_tokens_count)
            if self.pcp_size > 1:
                target_token_ids = input_ids_pcp_full[token_indices]
                target_positions = positions
                target_hidden_states = hidden_states
            else:
                target_token_ids = self.runner.input_ids.gpu[token_indices]
                target_positions = self.runner._get_positions(token_indices)
                if self.name == SpecDcodeType.EAGLE3:
                    target_hidden_states = torch.cat(
                        [h[token_indices] for h in aux_hidden_states], dim=-1)
                else:
                    target_hidden_states = hidden_states[token_indices]
        if self.runner.supports_mm_inputs:
            mm_embed_inputs = self.runner._gather_mm_embeddings(
                scheduler_output,
                shift_computed_tokens=1,
            )
        else:
            mm_embed_inputs = None
        draft_token_ids = self._propose(
            target_token_ids=target_token_ids,
            target_positions=target_positions,
            target_hidden_states=target_hidden_states,
            next_token_ids=next_token_ids,
            last_token_indices=token_indices_to_sample,
            common_attn_metadata=common_attn_metadata,
            sampling_metadata=sampling_metadata,
            mm_embed_inputs=mm_embed_inputs,
            req_scheduled_tokens=req_scheduled_tokens,
            long_seq_metadata=long_seq_metadata,
            num_prefill_reqs=num_prefill_reqs,
            num_decode_reqs=num_decode_reqs,
            scheduler_output=scheduler_output,
            num_scheduled_tokens=num_scheduled_tokens,
        )

        return draft_token_ids

    def _get_positions(self, num_tokens: int):
        if self.uses_mrope:
            return self.mrope_positions[:, :num_tokens]
        else:
            return self.positions[:num_tokens]

    def _set_positions(self, num_tokens: int, positions: torch.Tensor):
        if self.uses_mrope:
            self.mrope_positions[:, :num_tokens] = positions
        else:
            self.positions[:num_tokens] = positions

    def _propose(
        self,
        # [num_tokens]
        target_token_ids: torch.Tensor,
        # [num_tokens] or [3, num_tokens] when M-RoPE is enabled
        target_positions: torch.Tensor,
        # [num_tokens, hidden_size]
        target_hidden_states: torch.Tensor,
        # [batch_size]
        next_token_ids: torch.Tensor,
        last_token_indices: Optional[torch.Tensor],
        common_attn_metadata: CommonAttentionMetadata,
        sampling_metadata: SamplingMetadata,
        mm_embed_inputs: Optional[tuple[list[torch.Tensor],
                                        torch.Tensor]] = None,
        req_scheduled_tokens=None,
        long_seq_metadata=None,
        num_prefill_reqs=0,
        num_decode_reqs=0,
        scheduler_output: SchedulerOutput = None,
        num_scheduled_tokens: int = 0,
    ) -> torch.Tensor:

        num_tokens = target_token_ids.shape[0]
        batch_size = next_token_ids.shape[0]

        if last_token_indices is None:
            last_token_indices = common_attn_metadata.query_start_loc[1:] - 1

        if self.name == SpecDcodeType.EAGLE3:
            assert isinstance(self.get_model(), Eagle3LlamaForCausalLM)
            target_hidden_states = self.model.combine_hidden_states(
                target_hidden_states)
            assert target_hidden_states.shape[-1] == self.hidden_size

        # Shift the input ids by one token.
        # E.g., [a1, b1, b2, c1, c2, c3] -> [b1, b2, c1, c2, c3, c3]
        self.input_ids[:num_tokens - 1] = target_token_ids[1:]
        # Replace the last token with the next token.
        # E.g., [b1, b2, c1, c2, c3, c3] -> [a2, b2, b3, c2, c3, c4]
        self.input_ids[last_token_indices] = next_token_ids
        if self.use_cuda_graph and \
            num_tokens <= self.cudagraph_batch_sizes[-1]:
            num_input_tokens = self.vllm_config.pad_for_cudagraph(num_tokens)
        else:
            num_input_tokens = num_tokens

        has_lora = len(self.runner.input_batch.lora_id_to_lora_request) > 0
        if self.use_cuda_graph:
            aclgraph_runtime_mode, batch_descriptor = \
                self.runner.cudagraph_dispatcher.dispatch(num_tokens=num_input_tokens, uniform_decode=True, has_lora=has_lora)
        else:
            aclgraph_runtime_mode = CUDAGraphMode.NONE
            batch_descriptor = None

        # copy inputs to buffer for cudagraph
        self._set_positions(num_tokens, target_positions)
        self.hidden_states[:num_tokens] = target_hidden_states

        if self.is_multimodal_model:
            mm_embeds, is_mm_embed = mm_embed_inputs or (None, None)
            inputs_embeds = self.model.embed_input_ids(
                self.input_ids[:num_tokens],
                multimodal_embeddings=mm_embeds,
                is_multimodal=is_mm_embed)
            self.inputs_embeds[:num_tokens] = inputs_embeds
            inputs_embeds = self.inputs_embeds[:num_input_tokens]
            input_ids = self.input_ids[:num_input_tokens]
        else:
            inputs_embeds = None
            input_ids = self.input_ids[:num_input_tokens]

        # FIXME(woosuk): The below two ops cause synchronization. Optimize.
        builder = self.runner.attn_groups[0][0].get_metadata_builder()
        attn_metadata = builder.build(0, common_attn_metadata,
                                      self.runner.get_model())
        # update global cos, sin
        update_cos_sin(self._get_positions(num_input_tokens))

        with set_ascend_forward_context(
            {self.attn_layer_name: attn_metadata},
                self.vllm_config,
                num_tokens=num_input_tokens,
                num_actual_tokens=num_tokens,
                batch_descriptor=batch_descriptor,
                aclgraph_runtime_mode=aclgraph_runtime_mode,
                is_draft_model=True):
            last_hidden_states, hidden_states = self.model(
                input_ids=input_ids,
                positions=self._get_positions(num_input_tokens),
                hidden_states=self.hidden_states[:num_input_tokens],
<<<<<<< HEAD
                inputs_embeds=inputs_embeds)
=======
            )
            forward_context = get_forward_context()
            if forward_context.cudagraph_runtime_mode == CUDAGraphMode.FULL:
                # TODO: support mla in future.
                update_attn_params(
                    self.update_stream,
                    forward_context,
                    num_input_tokens,
                    self.vllm_config,
                )
>>>>>>> 3e67e827
        sample_hidden_states = last_hidden_states[last_token_indices]
        logits = self.model.compute_logits(sample_hidden_states)
        draft_token_ids = logits.argmax(dim=-1)

        # Early exit if there is only one draft token to be generated.
        if self.num_speculative_tokens == 1:
            # [batch_size, 1]
            return draft_token_ids.view(-1, 1)

        # Generate the remaining draft tokens.
        draft_token_ids_tensor = torch.zeros(
            (self.num_speculative_tokens, *draft_token_ids.shape),
            dtype=draft_token_ids.dtype,
            device=self.device)
        draft_token_ids_tensor[0] = draft_token_ids
        if self.uses_mrope:
            positions = target_positions[:, last_token_indices]
        else:
            positions = target_positions[last_token_indices]
        hidden_states = hidden_states[last_token_indices]
        last_token_indices = self.arange[:batch_size]

        if self.use_cuda_graph and \
            batch_size <= self.cudagraph_batch_sizes[-1]:
            input_batch_size = self.vllm_config.pad_for_cudagraph(batch_size)
        else:
            input_batch_size = batch_size

        attn_metadata.num_actual_tokens = batch_size
        attn_metadata.max_query_len = 1
        attn_metadata.query_start_loc = self.arange_cpu[:batch_size + 1]
        attn_metadata.num_decodes, attn_metadata.num_prefills, attn_metadata.num_decode_tokens, attn_metadata.num_prefill_tokens = 0, batch_size, 0, batch_size
        attn_metadata.num_actual_tokens_pcp_padded = attn_metadata.num_decode_tokens + attn_metadata.num_prefill_tokens

        attn_metadata.actual_seq_lengths_q = attn_metadata.query_start_loc[
            1:].tolist()
        attn_metadata.seq_lens_list = attn_metadata.seq_lens.tolist()
        attn_metadata.attn_state = AscendAttentionState.ChunkedPrefill
        if self.use_cuda_graph:
            aclgraph_runtime_mode, batch_descriptor = \
                self.runner.cudagraph_dispatcher.dispatch(num_tokens=input_batch_size, uniform_decode=True, has_lora=has_lora)
        else:
            aclgraph_runtime_mode = CUDAGraphMode.NONE
            batch_descriptor = None
        for now_speculative in range(self.num_speculative_tokens - 1):
            # Update the inputs.
            # cast to int32 is crucial when eagle model is compiled.
            # tensor.argmax() returns int64 by default.
            input_ids = draft_token_ids_tensor[now_speculative]
            positions += 1

            # NOTE(woosuk): We should handle the case where the draft model
            # generates tokens beyond the max model length. Since it is complex
            # to remove such requests from the batch, we keep them in the batch
            # but adjust the position ids and slot mappings to avoid the
            # out-of-range access during the model execution. The draft tokens
            # generated with this adjustment should be ignored.
            if self.uses_mrope:
                exceeds_max_model_len = positions[
                    0] >= self.vllm_config.model_config.max_model_len
                # Mask out the position ids that exceed the max model length.
                # Otherwise, we may get out-of-range error in RoPE.
                clamped_positions = torch.where(
                    exceeds_max_model_len.unsqueeze(0),
                    torch.zeros_like(positions), positions)
            else:
                exceeds_max_model_len = positions >= self.vllm_config.model_config.max_model_len
                clamped_positions = torch.where(exceeds_max_model_len, 0,
                                                positions)

            # TODO: Increment the sequence lengths.

            attn_metadata.seq_lens = attn_metadata.seq_lens + 1
            attn_metadata.seq_lens_list = [
                _ + 1 for _ in attn_metadata.seq_lens_list
            ]
            # TODO: Consider max model length.
            # attn_metadata.max_seq_len = min(attn_metadata.max_seq_len,
            #                                 self.max_model_len)
            # For the requests that exceed the max model length, we set the
            # TODO: sequence length to 1 to minimize their overheads in attention.

            # Compute the slot mapping.
            if self.uses_mrope:
                block_numbers = clamped_positions[0] // self.block_size
            else:
                block_numbers = (clamped_positions // self.block_size)
            block_ids = attn_metadata.block_tables.gather(
                dim=1, index=block_numbers.view(-1, 1))
            block_ids = block_ids.view(-1)
            if self.uses_mrope:
                slot_mapping_tmp = (
                    block_ids * self.vllm_config.cache_config.block_size +
                    clamped_positions[0] % self.block_size)
            else:
                slot_mapping_tmp = (
                    block_ids * self.vllm_config.cache_config.block_size +
                    clamped_positions % self.block_size)

            # Mask out the slot mappings that exceed the max model length.
            # Otherwise, the KV cache will be inadvertently updated with the
            # padding tokens.
            slot_mapping_tmp.masked_fill_(exceeds_max_model_len,
                                          PADDING_SLOT_ID)
            # NOTE: ASCEND slot_mapping must on cpu
            attn_metadata.slot_mapping[:slot_mapping_tmp.shape[0]].copy_(
                slot_mapping_tmp.to(torch.int32))
            attn_metadata.slot_mapping[slot_mapping_tmp.shape[0]:].fill_(
                PADDING_SLOT_ID)
            # copy inputs to buffer for cudagraph
            self.input_ids[:batch_size] = input_ids
            self._set_positions(batch_size, clamped_positions)
            self.hidden_states[:batch_size] = hidden_states
            if self.is_multimodal_model:
                self.inputs_embeds[:batch_size] = self.model.embed_input_ids(
                    input_ids)

                input_ids = self.input_ids[:input_batch_size]
                inputs_embeds = self.inputs_embeds[:input_batch_size]
            else:
                input_ids = self.input_ids[:input_batch_size]
                inputs_embeds = None
            attn_mask = self.attn_mask_builder.get_splitfuse_attn_mask()

            attn_metadata.attn_mask = attn_mask

            # update global cos, sin
            update_cos_sin(self._get_positions(input_batch_size))

            # Run the model.
            with set_ascend_forward_context(
                {self.attn_layer_name: attn_metadata},
                    self.vllm_config,
                    num_tokens=input_batch_size,
                    num_actual_tokens=batch_size,
                    batch_descriptor=batch_descriptor,
                    aclgraph_runtime_mode=aclgraph_runtime_mode,
                    is_draft_model=True):

                last_hidden_states, hidden_states = self.model(
                    input_ids=input_ids,
                    positions=self._get_positions(input_batch_size),
                    hidden_states=self.hidden_states[:input_batch_size],
                    inputs_embeds=inputs_embeds,
                )
                forward_context = get_forward_context()
                if forward_context.cudagraph_runtime_mode == CUDAGraphMode.FULL:
                    update_attn_params(
                        self.update_stream,
                        forward_context,
                        input_batch_size,
                        self.vllm_config,
                    )
            hidden_states = hidden_states[:batch_size]
            logits = self.model.compute_logits(last_hidden_states[:batch_size])

            # TODO(wenlong): get more than one token for tree attention
            draft_token_ids = logits.argmax(dim=-1)
            draft_token_ids_tensor[now_speculative + 1] = draft_token_ids

        # [batch_size, num_speculative_tokens]
        draft_token_ids = draft_token_ids_tensor.swapaxes(0, 1)
        return draft_token_ids

    def _get_attn_metadata(self, attn_metadata):
        if attn_metadata is not None and isinstance(attn_metadata, dict):
            architecture = self.vllm_config.model_config.architecture
            layer_name = _FIRST_LAYERS.get(architecture, _DEFAULT_FIRST_LAYER)
            attn_metadata = attn_metadata[layer_name]

        return attn_metadata

    def prepare_next_token_ids_cpu(
        self,
        sampled_token_ids: list[list[int]],
        requests: dict[str, CachedRequestState],
        gpu_input_batch: InputBatch,
        num_scheduled_tokens: dict[str, int],
    ) -> torch.Tensor:
        """
        This function is used to prepare the inputs for speculative decoding.
        It calculates the next token ids for each request based on the sampled
        token ids from the CPU. If a request has no sampled token ids (e.g.,
        during the initial decoding steps), it falls back to using the request
        state to get the next token id.
        """
        req_ids = gpu_input_batch.req_ids
        next_token_ids: list[int] = []
        for i, token_ids in enumerate(sampled_token_ids):
            if token_ids:
                # Common case.
                next_token_id = token_ids[-1]
            else:
                # Partial prefill (rare case).
                # Get the next token id from the request state.
                req_id = req_ids[i]
                req_state = requests[req_id]
                seq_len = req_state.num_computed_tokens + num_scheduled_tokens[
                    req_id]
                next_token_id = req_state.get_token_id(seq_len)
            next_token_ids.append(next_token_id)
        next_token_ids = torch.tensor(next_token_ids,
                                      dtype=torch.int32,
                                      device=self.input_ids.device)
        return next_token_ids

    def prepare_next_token_ids_padded(
        self,
        common_attn_metadata: CommonAttentionMetadata,
        sampled_token_ids: torch.Tensor,
        requests: dict[str, CachedRequestState],
        gpu_input_batch: InputBatch,
        discard_request_indices: torch.Tensor,
        num_discarded_requests: int,
    ) -> tuple[torch.Tensor, torch.Tensor]:
        """
        This function is used to prepare the inputs for speculative decoding.
        It calculates the next token ids and the number of valid sampled tokens
        for each request, considering the "discarded" requests whose next token
        is not sampled and comes from `request.get_token_id()` instead.
        It also accounts for the rejected tokens in `sampled_token_ids`.
        This function must use device functions to operate on the inputs, and
        should not introduce any blocking CPU-GPU synchronization.
        """
        # TODO(Ben): Combine this into a custom fused kernel

        # Precompute get_token_id for when there is no valid next token
        num_reqs = gpu_input_batch.num_reqs
        self.backup_next_token_ids.np[:num_reqs] = np.array([
            requests[gpu_input_batch.req_ids[i]].get_token_id(
                common_attn_metadata.seq_lens_cpu[i].item())
            for i in range(num_reqs)
        ])
        self.backup_next_token_ids.copy_to_gpu(num_reqs)

        # Mask out the sampled tokens indices that should not be sampled.
        discard_sampled_tokens_req_indices = discard_request_indices[:
                                                                     num_discarded_requests]

        valid_sampled_token_ids_gpu = sampled_token_ids.clone()
        valid_sampled_token_ids_gpu.index_fill_(
            0, discard_sampled_tokens_req_indices, -1)

        # Generate a mask for all valid tokens within those requests
        valid_mask = (valid_sampled_token_ids_gpu != -1) & (
            valid_sampled_token_ids_gpu < gpu_input_batch.vocab_size)

        # Count the number of valid tokens in each request
        valid_sampled_tokens_count = valid_mask.sum(dim=1)

        # Get the rightmost valid index per row
        last_valid_indices = valid_sampled_tokens_count - 1
        last_valid_indices_safe = torch.clamp(last_valid_indices, min=0)

        # Get last valid token from each row
        # (assume undefined state where there is no valid token)
        selected_tokens = torch.gather(
            valid_sampled_token_ids_gpu, 1,
            last_valid_indices_safe.unsqueeze(1)).squeeze(1)

        # Use last token if valid, pre-computed backup if not
        batch_size = valid_sampled_token_ids_gpu.shape[0]
        next_token_ids = torch.where(
            last_valid_indices != -1,
            selected_tokens,
            self.backup_next_token_ids.gpu[:batch_size],
        )

        return next_token_ids, valid_sampled_tokens_count

    def _copy_valid_sampled_token_count(
            self, next_token_ids: torch.Tensor,
            valid_sampled_tokens_count: torch.Tensor) -> None:
        if self.runner.valid_sampled_token_count_event is not None:
            default_stream = torch.npu.current_stream()
            # initialize a new stream to overlap the copy operation with
            # prepare_input of draft model.
            with torch.npu.stream(
                    self.runner.valid_sampled_token_count_copy_stream):
                self.runner.valid_sampled_token_count_copy_stream.wait_stream(
                    default_stream)  # type: ignore
                self.runner.valid_sampled_token_count_cpu[:
                                                          valid_sampled_tokens_count
                                                          .shape[0]].copy_(
                                                              valid_sampled_tokens_count,
                                                              non_blocking=True
                                                          )
                self.runner.valid_sampled_token_count_event.record()

            self.runner.input_batch.prev_sampled_token_ids = next_token_ids.unsqueeze(
                1)

    def prepare_inputs(
        self,
        common_attn_metadata: CommonAttentionMetadata,
        sampled_token_ids: list[list[int]],
        num_draft_tokens: list[int],
    ) -> tuple[CommonAttentionMetadata, torch.Tensor]:
        """
        This function is used to prepare the inputs for speculative decoding.
        It updates to the common_attn_metadata to account for the rejected
        tokens (and newly sampled tokens). It also returns the token indices
        of the tokens that should be fed to the speculator.
        """
        # E.g.
        #  common_attn_metadata.query_start_loc{_cpu}:
        #       [0, q1, q1 + q2, q1 + q2 + q3]
        #  common_attn_metadata.seq_lens{_cpu}: [s1, s2, s3]
        #  num_rejected_tokens: [n1, n2, n3]
        # This function computes the intermediate values:
        #  num_tokens_per_req: [q1 - n1, q2 - n2, q3 - n3]
        # And returns:
        #  common_attn_metadata.query_start_loc{_cpu}:
        #       [0, q1 - n1, q1 + q2 - n1 - n2, q1 + q2 + q3 - n1 - n2 - n3]
        #  common_attn_metadata.seq_lens{_cpu}:
        #       [s1 - n1 + 1, s2 - n2 + 1, s3 - n3 + 1]
        #  token_indices: [0, 1, ..., q1 - n1 - 1,
        #                 q1, q1 + 1, ..., q1 + q2 - n2 - 1,
        #                 q1 + q2, q1 + q2 + 1, ..., q1 + q2 + q3 - n3 - 1]

        num_actual_reqs = len(num_draft_tokens)
        num_rejected_tokens = [
            n + 1 - len(sampled_token_ids[i]) if n > 0 else 0
            for i, n in enumerate(num_draft_tokens)
        ]
        num_rejected_tokens = torch.tensor(num_rejected_tokens,
                                           dtype=torch.int32)

        device = common_attn_metadata.query_start_loc.device
        query_start_loc_cpu = common_attn_metadata.query_start_loc_cpu[:
                                                                       num_actual_reqs
                                                                       + 1]
        seq_lens_cpu = common_attn_metadata.seq_lens_cpu[:num_actual_reqs]
        new_seq_lens_cpu = seq_lens_cpu - num_rejected_tokens

        # [0, q1, q1 + q2, q1 + q2 + q3] -> [q1, q2, q3]
        new_query_len_per_req = query_start_loc_cpu[
            1:] - query_start_loc_cpu[:-1]
        # [q1, q2, q3] -> [q1 - n1, q2 - n2, q3 - n3]
        new_num_tokens_per_req = new_query_len_per_req - num_rejected_tokens
        new_num_tokens_per_req_np = new_num_tokens_per_req.numpy()

        # [q1 - n1, q2 - n2, q3 - n3] ->
        # [0, q1 - n1, q1 + q2 - n1 - n2, q1 + q2 + q3 - n1 - n2 - n3]
        new_query_start_loc_cpu = torch.zeros(
            query_start_loc_cpu.shape,
            dtype=torch.int32,
            pin_memory=is_pin_memory_available(),
        )
        new_query_start_loc_np = new_query_start_loc_cpu.numpy()
        np.cumsum(new_num_tokens_per_req_np, out=new_query_start_loc_np[1:])

        total_num_tokens = new_query_start_loc_np[-1]
        # Example assuming num_tokens_per_req_np = [2, 4, 3]
        # this implies that `new_query_start_locs` is:
        # [0, 2, 6, 9] ->
        # [0, 0, 2, 2, 2, 2, 6, 6, 6]
        #  _r1_  ____r2____  ___r3__
        new_query_start_locs_expanded = np.repeat(new_query_start_loc_np[:-1],
                                                  new_num_tokens_per_req_np)
        # [0, 1, 2, 3, 4, 5, 6, 7, 8] ->
        # [0, 1, 0, 1, 2, 3, 0, 1, 2]
        #  _r1_  ____r2____  ___r3__
        token_offests = (self.token_arange_np[:total_num_tokens] -
                         new_query_start_locs_expanded)

        # Expand starting positions to match token pattern
        # [0, q1, q1 + q2] ->
        # [0, 0, q1, q1, q1, q1, q1 + q2, q1 + q2, q1 + q2]
        #  _r1_  _____r2_______  ___________r3____________
        old_query_start_locs_expanded = np.repeat(
            query_start_loc_cpu[:-1].numpy(), new_num_tokens_per_req_np)
        # Final token indices are:
        # [0, 1,                                // req 1
        #  q1 + 0, q1 + 1, q1 + 2, q1 + 3,       // req 2
        #  q1 + q2 + 0, q1 + q2 + 1, q1 + q2 + 2] // req 3
        token_indices_np = token_offests + old_query_start_locs_expanded
        token_indices = torch.from_numpy(token_indices_np).to(
            device, non_blocking=True)

        common_attn_metadata.slot_mapping[:token_indices.shape[0]].copy_(
            common_attn_metadata.slot_mapping[token_indices])
        common_attn_metadata.slot_mapping[token_indices.shape[0]:].fill_(-1)

        # NOTE: Currently positions and seq_lens are not used in attn forward
        # so we do not need to fixed them. But if they are used in the future,
        # we should fixed them.
        spec_common_attn_metadata = AscendCommonAttentionMetadata(
            query_start_loc=new_query_start_loc_cpu.to(device,
                                                       non_blocking=True),
            query_start_loc_cpu=new_query_start_loc_cpu,
            seq_lens=new_seq_lens_cpu.to(device, non_blocking=True),
            seq_lens_cpu=new_seq_lens_cpu,
            num_computed_tokens_cpu=common_attn_metadata.
            num_computed_tokens_cpu,
            num_reqs=common_attn_metadata.num_reqs,
            num_actual_tokens=total_num_tokens,
            num_input_tokens=common_attn_metadata.num_input_tokens,
            max_query_len=new_query_len_per_req.max().item(),
            block_table_tensor=common_attn_metadata.block_table_tensor,
            slot_mapping=common_attn_metadata.slot_mapping,
            actual_seq_lengths_q=self.runner.actual_seq_lengths_q,
            positions=common_attn_metadata.positions[token_indices],
            attn_mask=self.runner.attn_mask,
            spec_attn_mask=self.runner.spec_attn_mask,
            attn_state=self.runner.attn_state,
            decode_token_per_req=self.runner.decode_token_per_req,
            max_seq_len=0)
        return spec_common_attn_metadata, token_indices

    def prepare_inputs_padded(
        self,
        common_attn_metadata: CommonAttentionMetadata,
        spec_decode_metadata: SpecDecodeMetadata,
        valid_sampled_tokens_count: torch.Tensor,
    ) -> tuple[CommonAttentionMetadata, torch.Tensor, torch.Tensor]:
        """
        This function is used to prepare the inputs for speculative decoding
        It updates the common_attn_metadata for speculative decoding,
        but does not consider the rejected tokens. Instead, all tokens
        are included as inputs to the speculator, with the rejected tokens
        used as padding and filtered out later by `token_indices_to_sample`.
        No blocking CPU operations should be introduced in this function.
        """
        num_draft_tokens_gpu = torch.cat([
            spec_decode_metadata.cu_num_draft_tokens[0:1],
            spec_decode_metadata.cu_num_draft_tokens[1:] -
            spec_decode_metadata.cu_num_draft_tokens[:-1],
        ])

        num_rejected_tokens_gpu = torch.where(
            num_draft_tokens_gpu > 0,
            num_draft_tokens_gpu + 1 - valid_sampled_tokens_count,
            torch.zeros_like(num_draft_tokens_gpu),
        )

        query_start_loc_cpu = common_attn_metadata.query_start_loc_cpu

        new_query_len_per_req = query_start_loc_cpu[
            1:] - query_start_loc_cpu[:-1]

        total_num_tokens = query_start_loc_cpu[-1].item()
        token_indices = self.arange[:total_num_tokens]

        # NOTE: Currently positions and seq_lens are not used in attn forward
        # so we do not need to fixed them. But if they are used in the future,
        # we should fixed them.
        spec_common_attn_metadata = AscendCommonAttentionMetadata(
            query_start_loc=common_attn_metadata.query_start_loc,
            query_start_loc_cpu=query_start_loc_cpu,
            seq_lens_cpu=common_attn_metadata.seq_lens_cpu,
            num_reqs=common_attn_metadata.num_reqs,
            num_actual_tokens=total_num_tokens,
            num_input_tokens=common_attn_metadata.num_input_tokens,
            max_query_len=new_query_len_per_req.max().item(),
            actual_seq_lengths_q=self.runner.actual_seq_lengths_q,
            block_table_tensor=common_attn_metadata.block_table_tensor,
            slot_mapping=common_attn_metadata.slot_mapping,
            positions=common_attn_metadata.positions,
            attn_mask=self.runner.attn_mask,
            spec_attn_mask=self.runner.spec_attn_mask,
            attn_state=self.runner.attn_state,
            decode_token_per_req=self.runner.decode_token_per_req,
            num_computed_tokens_cpu=common_attn_metadata.
            num_computed_tokens_cpu,
            seq_lens=common_attn_metadata.seq_lens,
            max_seq_len=0)

        query_start_loc = common_attn_metadata.query_start_loc[
            1:1 + num_rejected_tokens_gpu.shape[0]]
        token_indices_to_sample = query_start_loc - 1 - num_rejected_tokens_gpu

        return spec_common_attn_metadata, token_indices, token_indices_to_sample<|MERGE_RESOLUTION|>--- conflicted
+++ resolved
@@ -250,15 +250,6 @@
         # update global cos, sin
         update_cos_sin(self._get_positions(num_tokens))
 
-<<<<<<< HEAD
-        with set_ascend_forward_context(None,
-                                        self.vllm_config,
-                                        num_tokens=num_tokens):
-            self.model(
-                input_ids=self.input_ids[:num_tokens],
-                positions=self._get_positions(num_tokens),
-                hidden_states=self.hidden_states[:num_tokens],
-=======
         attn_metadata = None
         if not self.use_cuda_graph:
             aclgraph_runtime_mode = CUDAGraphMode.NONE
@@ -289,7 +280,6 @@
                 attn_state=self.runner.attn_state,
                 decode_token_per_req=self.runner.decode_token_per_req,
                 max_seq_len=0,
->>>>>>> 3e67e827
             )
             dummy_compute_logits(self.hidden_states)
 
@@ -314,7 +304,7 @@
                 forward_context = get_forward_context()
                 self.model(
                     input_ids=self.input_ids[:num_tokens],
-                    positions=self.positions[:num_tokens],
+                    positions=self._get_positions(num_tokens),
                     hidden_states=self.hidden_states[:num_tokens],
                 )
                 if (forward_context.cudagraph_runtime_mode
@@ -568,10 +558,7 @@
                 input_ids=input_ids,
                 positions=self._get_positions(num_input_tokens),
                 hidden_states=self.hidden_states[:num_input_tokens],
-<<<<<<< HEAD
                 inputs_embeds=inputs_embeds)
-=======
-            )
             forward_context = get_forward_context()
             if forward_context.cudagraph_runtime_mode == CUDAGraphMode.FULL:
                 # TODO: support mla in future.
@@ -581,7 +568,6 @@
                     num_input_tokens,
                     self.vllm_config,
                 )
->>>>>>> 3e67e827
         sample_hidden_states = last_hidden_states[last_token_indices]
         logits = self.model.compute_logits(sample_hidden_states)
         draft_token_ids = logits.argmax(dim=-1)
