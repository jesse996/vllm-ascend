--- conflicted
+++ resolved
@@ -72,14 +72,9 @@
 from vllm.sampling_params import SamplingType
 from vllm.sequence import IntermediateTensors
 from vllm.tasks import GenerationTask, PoolingTask, SupportedTask
-<<<<<<< HEAD
-from vllm.utils import (STR_DTYPE_TO_TORCH_DTYPE, DeviceMemoryProfiler,
-                        LazyLoader, cdiv, get_dtype_size,
+from vllm.utils import (cdiv,
                         is_pin_memory_available,
                         length_from_prompt_token_ids_or_embeds)
-=======
-from vllm.utils import cdiv, is_pin_memory_available
->>>>>>> 8ab8111f
 from vllm.utils.jsontree import json_map_leaves
 from vllm.v1.attention.backends.gdn_attn import GDNAttentionMetadataBuilder
 from vllm.v1.attention.backends.utils import (
