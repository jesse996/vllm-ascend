--- conflicted
+++ resolved
@@ -30,7 +30,6 @@
 from multiprocessing import Manager
 from typing import (TYPE_CHECKING, Any, Dict, List, NamedTuple, Optional,
                     Union, cast)
-from vllm.v1.sample.rejection_sampler import RejectionSampler
 
 import numpy as np
 import numpy.typing as npt
@@ -95,6 +94,7 @@
                              PoolerOutput)
 from vllm.v1.pool.metadata import PoolingMetadata
 from vllm.v1.sample.metadata import SamplingMetadata
+from vllm.v1.sample.rejection_sampler import RejectionSampler
 from vllm.v1.spec_decode.metadata import SpecDecodeMetadata
 from vllm.v1.spec_decode.ngram_proposer import NgramProposer
 from vllm.v1.utils import CpuGpuBuffer
@@ -245,7 +245,6 @@
 
         # Release the device tensor once the copy has completed
         del self._sampled_token_ids
-<<<<<<< HEAD
         max_gen_len = self.sampled_token_ids_cpu.shape[-1]
         if max_gen_len == 1:
             valid_sampled_token_ids: list[np.ndarray] = [
@@ -256,12 +255,7 @@
                 self.sampled_token_ids_cpu,
                 self.vocab_size,
             )
-=======
-
-        valid_sampled_token_ids: list[np.ndarray] = [
-            row for row in self._sampled_token_ids_cpu.numpy()
-        ]
->>>>>>> d252e36a
+
         for i in self._invalid_req_indices:
             valid_sampled_token_ids[i] = np.array([])
 
@@ -639,27 +633,24 @@
                                                  dtype=torch.bool)
         # TODO: EVS Support (Video tokens pruning) (see vllm#22980)
         self.is_multimodal_pruning_enabled = False
-
-<<<<<<< HEAD
+        self.transfer_event = torch.npu.Event()
+
         # Pre-allocated tensor for copying valid sampled token counts to CPU,
         # with dedicated stream for overlapping and event for coordination.
         self.valid_sampled_token_count_event: torch.Event | None = None
-        self.valid_sampled_token_count_copy_stream: torch.cuda.Stream | None = None
+        self.valid_sampled_token_count_copy_stream: torch.npu.Stream | None = None
         if self.use_async_scheduling and self.num_spec_tokens:
             self.valid_sampled_token_count_event = torch.Event()
-            self.valid_sampled_token_count_copy_stream = torch.cuda.Stream()
+            self.valid_sampled_token_count_copy_stream = torch.npu.Stream()
         self.valid_sampled_token_count_cpu = torch.empty(
             self.max_num_reqs,
             dtype=torch.int64,
             device="cpu",
             pin_memory=self.pin_memory,
         )
-=======
+
         # Ephemeral state transferred between execute_model() and sample_tokens().
         self.execute_model_state: ExecuteModelState | None = None
-
-        self.transfer_event = torch.npu.Event()
->>>>>>> d252e36a
 
     def _set_up_drafter(self):
         # Set up speculative decoding.
@@ -860,7 +851,8 @@
                     req_state.prev_num_draft_len = 0
                 else:
                     assert self.input_batch.prev_req_id_to_index is not None
-                    prev_req_index = self.input_batch.prev_req_id_to_index[req_id]
+                    prev_req_index = self.input_batch.prev_req_id_to_index[
+                        req_id]
                     num_accepted = valid_sampled_token_count[prev_req_index] - 1
                     num_rejected = req_state.prev_num_draft_len - num_accepted
                     num_computed_tokens -= num_rejected
@@ -940,7 +932,6 @@
                 # NOTE(woosuk): `num_tokens` here may include spec tokens.
                 self.input_batch.num_tokens[req_index] += num_spec_tokens
 
-
             # there are no draft tokens with async scheduling,
             # we clear the spec_decoding info in scheduler_output and
             # use normal sampling but rejection_sampling.
@@ -948,8 +939,10 @@
                 req_state.prev_num_draft_len = num_spec_tokens
                 if num_spec_tokens and self._draft_token_ids is None:
                     scheduler_output.total_num_scheduled_tokens -= num_spec_tokens
-                    scheduler_output.num_scheduled_tokens[req_id] -= num_spec_tokens
-                    scheduler_output.scheduled_spec_decode_tokens.pop(req_id, None)
+                    scheduler_output.num_scheduled_tokens[
+                        req_id] -= num_spec_tokens
+                    scheduler_output.scheduled_spec_decode_tokens.pop(
+                        req_id, None)
 
         # Add the new or resumed requests to the persistent batch.
         # The smaller empty indices are filled first.
@@ -1301,7 +1294,8 @@
         self,
         scheduler_output: "SchedulerOutput",
         total_num_scheduled_tokens: int,
-        cu_num_tokens: np.ndarray,) -> None:
+        cu_num_tokens: np.ndarray,
+    ) -> None:
         """Prepare the input IDs for the current batch.
 
         Carefully handles the `prev_sampled_token_ids` which can be cached
@@ -1344,8 +1338,8 @@
                 # spec_flattened_indices = [1,   3, 4,    6, 7]
                 sample_flattened_indices.append(flattened_index - draft_len)
                 spec_flattened_indices.extend(
-                    range(flattened_index - draft_len + 1, flattened_index + 1)
-                )
+                    range(flattened_index - draft_len + 1,
+                          flattened_index + 1))
                 start = prev_index * self.num_spec_tokens
                 # prev_draft_token_indices is used to find which draft_tokens_id
                 # should be copied to input_ids
@@ -1353,7 +1347,8 @@
                 # flatten draft_tokens_id [1,2,3,4,5,6]
                 # draft_len of each request [1, 2, 1]
                 # then prev_draft_token_indices is [0,   2, 3,   4]
-                prev_draft_token_indices.extend(range(start, start + draft_len))
+                prev_draft_token_indices.extend(range(start,
+                                                      start + draft_len))
                 indices_match &= (prev_index == flattened_index)
                 max_flattened_index = max(max_flattened_index, flattened_index)
         num_commmon_tokens = len(sample_flattened_indices)
@@ -1385,9 +1380,9 @@
         # Upload the index tensors asynchronously
         # so the scatter can be non-blocking.
         sampled_tokens_index_tensor = torch.tensor(
-            sample_flattened_indices, dtype=torch.int64, pin_memory=self.pin_memory).to(
-                                                  self.device,
-                                                  non_blocking=True)
+            sample_flattened_indices,
+            dtype=torch.int64,
+            pin_memory=self.pin_memory).to(self.device, non_blocking=True)
         prev_common_req_indices_tensor = torch.tensor(
             prev_common_req_indices,
             dtype=torch.int64,
@@ -1402,11 +1397,13 @@
 
         assert isinstance(self._draft_token_ids, torch.Tensor)
         draft_tokens_index_tensor = torch.tensor(
-            spec_flattened_indices, dtype=torch.int64, pin_memory=self.pin_memory
-        ).to(self.device, non_blocking=True)
+            spec_flattened_indices,
+            dtype=torch.int64,
+            pin_memory=self.pin_memory).to(self.device, non_blocking=True)
         prev_draft_token_indices_tensor = torch.tensor(
-            prev_draft_token_indices, dtype=torch.int64, pin_memory=self.pin_memory
-        ).to(self.device, non_blocking=True)
+            prev_draft_token_indices,
+            dtype=torch.int64,
+            pin_memory=self.pin_memory).to(self.device, non_blocking=True)
 
         # because input_ids dtype is torch.int32,
         # so convert draft_token_ids to torch.int32 here.
@@ -1925,6 +1922,7 @@
                 query_start_loc_cpu=self.query_start_loc_cpu[:num_reqs + 1],
                 seq_lens_cpu=self.seq_lens_cpu[:num_reqs],
                 seq_lens=self.seq_lens_cpu[:num_reqs],
+                max_seq_len=self.seq_lens_cpu[:num_reqs].np[:num_reqs].max().item(),
                 num_reqs=num_reqs,
                 num_actual_tokens=slot_mapping_size,
                 num_input_tokens=num_input_tokens,
@@ -2392,8 +2390,11 @@
         self,
         scheduler_output: "SchedulerOutput",
         intermediate_tensors: Optional[IntermediateTensors] = None,
-<<<<<<< HEAD
-    ) -> Union[ModelRunnerOutput, AsyncModelRunnerOutput, IntermediateTensors]:
+    ) -> Union[ModelRunnerOutput, IntermediateTensors] | None:
+        if self.execute_model_state is not None:
+            raise RuntimeError("State error: sample_tokens() must be called "
+                               "after execute_model() returns None.")
+
         # self._draft_token_ids is None when `input_fits_in_drafter=False`
         # and there is no draft tokens scheduled. so it need to update the
         # spec_decoding info in scheduler_output with async_scheduling.
@@ -2401,18 +2402,9 @@
         # scheduler_output in engine core process.
         # TODO(Ronald1995): deepcopy is expensive when there is a large
         # number of requests, optimize it later.
-        if (
-            self.use_async_scheduling
-            and self.num_spec_tokens
-            and self._draft_token_ids is None
-        ):
+        if (self.use_async_scheduling and self.num_spec_tokens
+                and self._draft_token_ids is None):
             scheduler_output = deepcopy(scheduler_output)
-=======
-    ) -> Union[ModelRunnerOutput, IntermediateTensors] | None:
-        if self.execute_model_state is not None:
-            raise RuntimeError("State error: sample_tokens() must be called "
-                               "after execute_model() returns None.")
->>>>>>> d252e36a
 
         with ProfileExecuteDuration().capture_async("prepare input"):
             self._update_states(scheduler_output)
@@ -2496,6 +2488,7 @@
             finished_recving=finished_recving)
         finished_sending = None
         finished_recving = None
+
         with ProfileExecuteDuration().capture_async("post process"):
             # Broadcast PP output for external_launcher (torchrun)
             # to make sure we are synced across pp ranks
@@ -2724,8 +2717,7 @@
         self.input_batch.prev_sampled_token_ids = None
 
         def propose_draft_token_ids(
-            sampled_token_ids: torch.Tensor | list[np.ndarray],
-        ) -> None:
+            sampled_token_ids: torch.Tensor | list[np.ndarray], ) -> None:
             assert self.spec_decode_common_attn_metadata is not None
             self._draft_token_ids = self.propose_draft_token_ids(
                 sampled_token_ids,
@@ -2748,16 +2740,17 @@
                 effective_drafter_max_model_len = self.max_model_len
                 if effective_drafter_max_model_len is None:
                     effective_drafter_max_model_len = self.model_config.max_model_len
-                if (self.speculative_config
-                        and self.speculative_config.draft_model_config is not None
-                        and self.speculative_config.draft_model_config.max_model_len
-                        is not None):
+                if (self.speculative_config and
+                        self.speculative_config.draft_model_config is not None
+                        and self.speculative_config.draft_model_config.
+                        max_model_len is not None):
                     effective_drafter_max_model_len = (
-                        self.speculative_config.draft_model_config.max_model_len)
+                        self.speculative_config.draft_model_config.
+                        max_model_len)
 
                 input_fits_in_drafter = self.spec_decode_common_attn_metadata and (
-                    self.spec_decode_common_attn_metadata.max_seq_len + self.num_spec_tokens
-                    <= effective_drafter_max_model_len)
+                    self.spec_decode_common_attn_metadata.max_seq_len +
+                    self.num_spec_tokens <= effective_drafter_max_model_len)
 
                 if use_padded_batch_for_eagle:
                     sampled_token_ids = sampler_output.sampled_token_ids
@@ -2774,11 +2767,9 @@
                                 self.input_batch,
                                 self.discard_request_indices.gpu,
                                 self.num_discarded_requests,
-                            )
-                        )
+                            ))
                         self._copy_valid_sampled_token_count(
-                            next_token_ids, valid_sampled_tokens_count
-                        )
+                            next_token_ids, valid_sampled_tokens_count)
 
             if has_kv_transfer_group():
                 get_kv_transfer_group().clear_connector_metadata()
@@ -2837,19 +2828,20 @@
         return DraftTokenIds(req_ids, draft_token_ids)
 
     def _copy_valid_sampled_token_count(
-        self, next_token_ids: torch.Tensor, valid_sampled_tokens_count: torch.Tensor
-    ) -> None:
+            self, next_token_ids: torch.Tensor,
+            valid_sampled_tokens_count: torch.Tensor) -> None:
         if self.valid_sampled_token_count_event is None:
             return
 
-        default_stream = torch.cuda.current_stream()
+        default_stream = torch.npu.current_stream()
         # Initialize a new stream to overlap the copy operation with
         # prepare_input of draft model.
-        with torch.cuda.stream(self.valid_sampled_token_count_copy_stream):
-            self.valid_sampled_token_count_copy_stream.wait_stream(default_stream)  # type: ignore
+        with torch.npu.stream(self.valid_sampled_token_count_copy_stream):
+            self.valid_sampled_token_count_copy_stream.wait_stream(
+                default_stream)  # type: ignore
             counts = valid_sampled_tokens_count
             counts_cpu = self.valid_sampled_token_count_cpu
-            counts_cpu[: counts.shape[0]].copy_(counts, non_blocking=True)
+            counts_cpu[:counts.shape[0]].copy_(counts, non_blocking=True)
             self.valid_sampled_token_count_event.record()
 
         self.input_batch.prev_sampled_token_ids = next_token_ids.unsqueeze(1)
