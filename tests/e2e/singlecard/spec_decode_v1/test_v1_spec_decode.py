--- conflicted
+++ resolved
@@ -190,7 +190,6 @@
     del llm
 
 
-<<<<<<< HEAD
 def test_qwen3_vl_eagle_correctness(
     test_prompts: list[list[dict[str, Any]]],
     sampling_config: SamplingParams,
@@ -236,10 +235,6 @@
     assert matches > int(0.66 * len(ref_outputs))
 
 
-@pytest.mark.skip(
-    "Fix me, suffix decoding now exists some known accuracy issue, skip it")
-=======
->>>>>>> 904c18f9
 def test_suffix_correctness(
     test_prompts: list[list[dict[str, Any]]],
     sampling_config: SamplingParams,
